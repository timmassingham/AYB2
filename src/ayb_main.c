/**
 * \file ayb_main.c
 * Main AYB module.
 * Sets up environment before looping through each supplied pattern,
 * passing control to ayb_model for each intensity file found.
 * Tidy up to finish.
 *//*
 *  Created : 23 Feb 2010
 *  Author  : Hazel Marsden
 *
 *  Copyright (C) 2010 European Bioinformatics Institute
 *
 *  This file is part of the AYB base calling software.
 *
 *  AYB is free software; you can redistribute it and/or modify
 *  it under the terms of the GNU General Public License as published by
 *  the Free Software Foundation, either version 3 of the License, or
 *  (at your option) any later version.
 *
 *  AYB is distributed in the hope that it will be useful,
 *  but WITHOUT ANY WARRANTY; without even the implied warranty of
 *  MERCHANTABILITY or FITNESS FOR A PARTICULAR PURPOSE.  See the
 *  GNU General Public License for more details.
 *
 *  You should have received a copy of the GNU General Public License
 *  along with AYB.  If not, see <http://www.gnu.org/licenses/>.
 */

#include <stdio.h>
#include <stdlib.h>
#include <stdbool.h>
#include <signal.h>
#include "ayb_model.h"
#include "ayb_options.h"
#include "datablock.h"
#include "dirio.h"
#include "handler.h"
#include "message.h"
#include "xio.h"


/* constants */
/* none    */

/* members */
/* none    */


/* private functions */

/** Tidy up before exit. Include all module tidyup routines here. */
static void tidyup() {
    tidyup_model();
    tidyup_dirio();
    tidyup_datablock();
    tidyup_message();
}

/* public functions */

/**
 * Main AYB routine.
 * Read program options and set up environment.
 * Then process each input file before tidy up and exit.
 */
int main(int argc, char **argv) {

    int ret = EXIT_SUCCESS;
<<<<<<< HEAD
    int nextarg = 0;
=======
    XFILE *fp = NULL;
    bool more = true;

>>>>>>> 1866ba01

    /* install signal handler   */
    signal(SIGINT, INThandler);
    signal(SIGFPE, FPEhandler);

    /* read program options */
    RETOPT status = read_options(argc, argv, &nextarg);
    switch (status) {
        case E_FAIL:
            fprintf(stderr, "AYB failed during option read\n");
            ret = EXIT_FAILURE;
            goto cleanup;
            break;

        case E_STOP:
            ret = EXIT_SUCCESS;
            goto cleanup;
            break;

        case E_CONTINUE:
            /* check if any non-option pattern match arguments supplied */
            if (nextarg >= argc) {
                message(E_NOPATTERN, MSG_ERR);
                ret = EXIT_FAILURE;
                goto cleanup;
                break;
            }

        default:;
    }

    /* create a message log, stderr or name as argument */
    if (!startup_message(get_pattern())) {
        fprintf(stderr, "AYB failed during message startup\n");
        ret = EXIT_FAILURE;
        goto cleanup;
    }

    /* check the specified i/o locations */
    if (!startup_dirio()) {
        fprintf(stderr, "AYB failed during i/o check\n");
        ret = EXIT_FAILURE;
        goto cleanup;
    }

    /* model related startup */
    if (!startup_model()) {
        fprintf(stderr, "AYB failed during model initialisation\n");
        ret = EXIT_FAILURE;
        goto cleanup;
    }

<<<<<<< HEAD
    /* process each prefix supplied as non-option argument */
    for (int i = nextarg; i < argc; i++) {
        if (set_pattern(argv[i])) {
            /* process each intensity file until no more or a no continue error */
            XFILE *fp = NULL;
            status = E_CONTINUE;

            while (status == E_CONTINUE) {
                fp = open_next(fp);

                if (xfisnull(fp)) {
                    /* next prefix */
                    status = E_FAIL;
                }
                else {
                    /* analyse this input file */
                    status = analyse_tile(argc, argv, fp);
                }
            }
            /* analysis return may indicate stop program */
            if (status == E_STOP) {break;}
=======
    /* process each intensity file until no more or a no continue error */

    while (more) {
        fp = open_next(fp);

        if (xfisnull(fp)) {
            more = false;
        }
        else {
            /* analyse this input file */
            more = analyse_tile(argc, argv, fp);
>>>>>>> 1866ba01
        }
    }

    fprintf(stdout, "End of AYB\n");

cleanup:
    /* tidy up before exit */
    tidyup();
    return ret;
}<|MERGE_RESOLUTION|>--- conflicted
+++ resolved
@@ -66,13 +66,8 @@
 int main(int argc, char **argv) {
 
     int ret = EXIT_SUCCESS;
-<<<<<<< HEAD
     int nextarg = 0;
-=======
     XFILE *fp = NULL;
-    bool more = true;
-
->>>>>>> 1866ba01
 
     /* install signal handler   */
     signal(SIGINT, INThandler);
@@ -125,12 +120,10 @@
         goto cleanup;
     }
 
-<<<<<<< HEAD
     /* process each prefix supplied as non-option argument */
     for (int i = nextarg; i < argc; i++) {
         if (set_pattern(argv[i])) {
             /* process each intensity file until no more or a no continue error */
-            XFILE *fp = NULL;
             status = E_CONTINUE;
 
             while (status == E_CONTINUE) {
@@ -147,19 +140,6 @@
             }
             /* analysis return may indicate stop program */
             if (status == E_STOP) {break;}
-=======
-    /* process each intensity file until no more or a no continue error */
-
-    while (more) {
-        fp = open_next(fp);
-
-        if (xfisnull(fp)) {
-            more = false;
-        }
-        else {
-            /* analyse this input file */
-            more = analyse_tile(argc, argv, fp);
->>>>>>> 1866ba01
         }
     }
 
